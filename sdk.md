# SDK

We define an SDK as an OPTIONAL interface between the cryptography defined in this repo and the rest of the functionality required to implement the participant software. The goal is to simplify the job of an implementor by giving them a standardised interface to handle the cryptographic aspects of this ceremony.

## Interface

### 

# Crypto SDK

Implementing & using this SDK is **OPTIONAL**.

The purpose of this SDK is to standardise the interface between the cryptography aspect of this participant software and the rest. By isolating the cryptography into a component that implementors just interact with via an SDK, it is easier for implementors to swap out the cryptography implementation, & makes testing easier.




### Interface Types

```typescript
interface PowersOfTau{
    g1_powers: string[]
    g2_powers: string[]
}
```

```typescript
interface SubContribution{
    num_g1_powers: number
    num_g2_powers: number
    powers_of_tau: PowersOfTau
    pot_pubkey?: string
}
```

```typescript
interface Contribution {
    sub_contributions: SubContribution[]
}
```

### `contribute`

This function takes in a `Contribution` object and a list of hex-encoded `secrets[]` and returns a new `Contribution` according to the method specified in [`participant.md`](./participant.md). Note that this function __does not perform the recommended subgroup checks__, instead it is expected that this will be done separately via the `checkContribution` function. `contribute()` will raise an `Error` should it fail to deserialise and of the strings or otherwise not be able to proceed.

```typescript
function contribute(contribution: Contribution, secrets: string[]): Contribution {
}
```

### `checkContribution`

<<<<<<< HEAD
This function performs the subgroup checks as described in [`participant.md`](./participant.md). Should all the subgroup checks in the contribution pass, this function returns `true`.
=======
This function performs the prime-ordered subgroup checks as described in [`participant.md`](./participant.md). Should all the subgroup checks in every transcript pass, this function returns `true`.
>>>>>>> 1e53fdb6

```typescript
function checkContribution(contribution: Contribution): boolean {
}
```<|MERGE_RESOLUTION|>--- conflicted
+++ resolved
@@ -50,11 +50,7 @@
 
 ### `checkContribution`
 
-<<<<<<< HEAD
-This function performs the subgroup checks as described in [`participant.md`](./participant.md). Should all the subgroup checks in the contribution pass, this function returns `true`.
-=======
-This function performs the prime-ordered subgroup checks as described in [`participant.md`](./participant.md). Should all the subgroup checks in every transcript pass, this function returns `true`.
->>>>>>> 1e53fdb6
+This function performs the prime-ordered subgroup checks as described in [`participant.md`](./participant.md). Should all the subgroup checks in the contribution pass, this function returns `true`.
 
 ```typescript
 function checkContribution(contribution: Contribution): boolean {
