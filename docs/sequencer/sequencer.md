--- conflicted
+++ resolved
@@ -120,11 +120,7 @@
     return True
 ```
 
-<<<<<<< HEAD
-- __Correct construction of G1 Powers__ - Verify that the $\mathbb{G}\_1$ points provided are indeed incremental powers of (the same) $\tau$. This check is done by asserting that the next $\mathbb{G}\_1$ point is the result of multiplying the previous one with $\tau$: $e([\tau^{i + 1}]\_1, g_2) \stackrel{?}{=}e([\tau^i]\_1, [\tau]\_2)$. Note that the check that the $\tau$ in $[\tau]\_2$ is the same as $\pi_k$ is done via the `g2_powers_check()` below which verifies that $e([\tau^i]\_1, g_2) \stackrel{?}{=}e(g_2, [\tau^i]\_2)$ and $[\tau^i]\_1 = [\pi_k]\_1$ due to the `Transcript` updates rules.
-=======
-- __Correct construction of G1 Powers__ - Verify that the $\mathbb{G}_1$ points provided are indeed incremental powers of (the same) $\tau$. This check is done by asserting that the next $\mathbb{G}_1$ point is the result of multiplying the previous one with $\tau$: $e([\tau^{i + 1}]_1, g_2) \stackrel{?}{=}e([\tau^i]_1, [\tau]_2)$. Note that the check that the $\tau$ in $[\tau]_2$ is the same as $\pi_k$ is done via the `g2_powers_check()` below which verifies that $e([\tau^i]_1, g_2) \stackrel{?}{=}e(g_1, [\tau^i]_2)$ and $[\tau^i]_1 = [\pi_k]_1$ due to the `Transcript` updates rules.
->>>>>>> 0a7e57ff
+- __Correct construction of G1 Powers__ - Verify that the $\mathbb{G}\_1$ points provided are indeed incremental powers of (the same) $\tau$. This check is done by asserting that the next $\mathbb{G}\_1$ point is the result of multiplying the previous one with $\tau$: $e([\tau^{i + 1}]\_1, g_2) \stackrel{?}{=}e([\tau^i]\_1, [\tau]\_2)$. Note that the check that the $\tau$ in $[\tau]\_2$ is the same as $\pi_k$ is done via the `g2_powers_check()` below which verifies that $e([\tau^i]\_1, g_2) \stackrel{?}{=}e(g_1, [\tau^i]\_2)$ and $[\tau^i]\_1 = [\pi_k]\_1$ due to the `Transcript` updates rules.
 
 ```python
 def g1_powers_check(batch_contribution: BatchContribution) -> bool:
@@ -137,11 +133,7 @@
     return True
 ```
 
-<<<<<<< HEAD
-- __Correct construction of G2 Powers__ - Verify that the $\mathbb{G}\_2$ points provided are indeed incremental powers of $\tau$ and that $\tau$ is the same across $\mathbb{G}\_1$ and $\mathbb{G}\_2$. This check is done by verifying that $\tau^i$ is the same across $[\tau^i]\_1$ and $[\tau^i]\_2$. $e([\tau^i]\_1, g_2) \stackrel{?}{=}e(g_2, [\tau^i]\_2)$
-=======
-- __Correct construction of G2 Powers__ - Verify that the $\mathbb{G}_2$ points provided are indeed incremental powers of $\tau$ and that $\tau$ is the same across $\mathbb{G}_1$ and $\mathbb{G}_2$. This check is done by verifying that $\tau^i$ is the same across $[\tau^i]_1$ and $[\tau^i]_2$. $e([\tau^i]_1, g_2) \stackrel{?}{=}e(g_1, [\tau^i]_2)$
->>>>>>> 0a7e57ff
+- __Correct construction of G2 Powers__ - Verify that the $\mathbb{G}\_2$ points provided are indeed incremental powers of $\tau$ and that $\tau$ is the same across $\mathbb{G}\_1$ and $\mathbb{G}\_2$. This check is done by verifying that $\tau^i$ is the same across $[\tau^i]\_1$ and $[\tau^i]\_2$. $e([\tau^i]\_1, g_2) \stackrel{?}{=}e(g_1, [\tau^i]\_2)$
 
 ```python
 def g2_powers_check(batch_contribution: BatchContribution) -> bool:
