--- conflicted
+++ resolved
@@ -58,18 +58,18 @@
 
 ```python
 
-def subgroup_checks(contribution: Contribution) -> bool:
-    for sub_contribution in contribution.sub_contributions:
-        if not all(bls.G1.is_in_prime_subgroup(P) for P in sub_contribution.powers_of_tau.g1_powers):
+def subgroup_checks(batch_contribution: BatchContribution) -> bool:
+    for contribution in batch_contribution.contributions:
+        if not all(bls.G1.is_in_prime_subgroup(P) for P in contribution.powers_of_tau.g1_powers):
             return False
-        if not all(bls.G2.is_in_prime_subgroup(P) for P in sub_contribution.powers_of_tau.g2_powers):
+        if not all(bls.G2.is_in_prime_subgroup(P) for P in contribution.powers_of_tau.g2_powers):
             return False
     return True
 ```
 
 ### Updating the contribution file
 
-Once the participant has fetched the `contribution.json` file, for each of the `SubCeremonies`s within they MUST perform the following actions:
+Once the participant has fetched the `contribution.json` file, for each of the `Contributions`s within they MUST perform the following actions:
 
 - Generate the secrets:
     - Sample a secret `x` from their CSPRNG as per Generating randomness above
@@ -117,7 +117,7 @@
 
 
 ```python
-def sign_identity(sub_contribution: SubCeremony, x: int, identity: str,) -> SubCeremony:
+def sign_identity(contribution: Contribution, x: int, identity: str,) -> Contribution:
     encoded_identity = b''
     if identity[:2] == '0x':
         # Identity is a Ethereum address
@@ -126,40 +126,32 @@
         # Identity is an GitHub ID
         encoded_identity = github_handle_to_identity(identity).encode()
     signature = bls.Sign(x, encoded_identity)
-    sub_contribution.bls_signature = signature
+    contribution.bls_signature = signature
 ```
 
 ```python
-<<<<<<< HEAD
-def sign_contribution(contribution: Contribution, ethereum_address: Optional[str]) -> dict[Str, Union[str, int]]:
+def sign_contribution(batch_contribution: BatchContribution, ethereum_address: Optional[str]) -> BatchContribution:
     typed_data = contribution_to_typed_data_str(contribution)  # function defined in contributionSigning.md
     contribution.ecdsa_signature = web3.eth.sign_typed_data(ethereum_address, json.loads(typed_data))
-    return contribution
+    return batch_contribution
 ```
 
 ### Tying it all together
 
 ```python
-def contribute(contribution: Contribution,
+def contribute(batch_contribution: BatchContribution,
                identity: Optional[str] = None,
-               ethereum_address: Optional[str] = None) -> Contribution:
-    for sub_contribution in contribution.sub_contributions:
-        x = randbelow(bls.r)
-        sub_contribution = update_powers_of_tau(sub_contribution, x)
-        sub_contribution = update_witness(sub_contribution, x)
-        if identity is not None:
-            sub_contribution = sign_identity(sub_contribution, x, identity)
-=======
-def contribute(contributionFile: BatchContribution) -> BatchContribution:
-    for contribution in contributionFile.contributions:
+               ethereum_address: Optional[str] = None) -> BatchContribution:
+    for contribution in batch_contribution.contributions:
         x = randbelow(bls.r)
         contribution = update_powers_of_tau(contribution, x)
         contribution = update_witness(contribution, x)
->>>>>>> ece8c057
+        if identity is not None:
+            contribution = sign_identity(contribution, x, identity)
         del x
     if ethereum_address is not None:
         contribution = sign_contribution(contribution, ethereum_address)
-    return contribution
+    return batch_contribution
 ```
 
 ### Clearing the memory
